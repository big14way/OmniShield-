--- conflicted
+++ resolved
@@ -55,11 +55,7 @@
         const isHedera = chain.id === 296; // Hedera testnet
         const fromBlock = isHedera ? currentBlock - BigInt(200000) : ("earliest" as const);
 
-<<<<<<< HEAD
-        const allLogs = (await publicClient.getLogs({
-=======
         const logParams: Record<string, unknown> = {
->>>>>>> 0ee116ff
           address: contractAddress,
           event: {
             type: "event",
@@ -80,12 +76,6 @@
         }
 
         const policyCreatedLogs = (await publicClient.getLogs(logParams)) as Log[];
-
-        // Filter logs for the specific address
-        const policyCreatedLogs = allLogs.filter((log) => {
-          const args = (log as { args?: Record<string, unknown> }).args;
-          return args?.holder === address;
-        });
 
         const policiesData: Policy[] = await Promise.all(
           policyCreatedLogs.map(async (log: Log) => {
